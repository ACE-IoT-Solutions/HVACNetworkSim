import traceback
import asyncio
from bacpypes3.app import Application

from bacpypes3.object import AnalogValueObject, BinaryValueObject, MultiStateValueObject, CharacterStringValueObject


def hex_to_padded_octets(hex_string):
    """Converts a hex string to a list of padded octets."""
    hex_string = hex_string.replace("0x", "")  # Remove any "0x" prefixes
    if len(hex_string) % 2 != 0:
        hex_string = "0" + hex_string  # Pad with a leading zero if necessary
    return "0x" + "".join([hex_string[i:i+2] for i in range(0, len(hex_string), 2)])


class BACPypesApplicationMixin():
    async def update_bacnet_device(self):
        """
        Update a BACnet device with current device state.

        Args:
            app: BACpypes3 Application object with device_object reference
        """

        # device_obj = app.device_object

        try:
            # Get updated process variables
            process_vars = self.get_process_variables()

            # Track number of updated points
            update_count = 0

            # For each object in the application
            for obj in self.app.objectIdentifier.values():
                try:
                    # Skip if not a point object with objectName
                    if not hasattr(obj, "objectName"):
                        continue

                    point_name: str = obj.objectName

                    # Skip if this is not one of our process variables
                    if point_name not in process_vars:
                        continue

                    value = process_vars[point_name]

                    # Skip complex types
                    if isinstance(value, (dict, list, tuple)) or value is None:
                        continue

                    # Handle different object types appropriately
                    if hasattr(obj, "objectType"):
                        obj_type = obj.objectType

                        # For multi-state values, convert string to index
                        if obj_type == "multi-state-value" and hasattr(obj, "stateText"):
                            state_text = obj.stateText
                            if value in state_text:
                                # 1-based index for BACnet MSV
                                idx = state_text.index(value) + 1
                                # Only update if changed, to reduce network traffic
                                if obj.presentValue != idx:
                                    obj.presentValue = idx
                                    update_count += 1
                                continue

                        # For analog values, ensure float
                        elif obj_type == "analog-value" and isinstance(value, (int, float)):
                            # Check if value has changed before updating
                            # Use a small epsilon for floating point comparison
                            if abs(obj.presentValue - float(value)) > 0.001:
                                obj.presentValue = float(value)
                                update_count += 1
                            continue

                        # For binary values, ensure boolean
                        elif obj_type == "binary-value" and isinstance(value, bool):
                            if obj.presentValue != bool(value):
                                obj.presentValue = bool(value)
                                update_count += 1
                            continue

                        # For string properties represented as analog values
                        elif obj_type == "analog-value" and obj.description and "string length" in obj.description:
                            str_len = float(len(str(value)))
                            if obj.presentValue != str_len:
                                obj.presentValue = str_len
                                update_count += 1
                            continue

                    # Fallback for direct assignment - only attempt if necessary
                    try:
                        # Need to check if the value is already equal
                        # This is a simplistic check that might not work for all types
                        if hasattr(obj, "presentValue") and obj.presentValue != value:
                            obj.presentValue = value
                            update_count += 1
                    except Exception:
                        pass
                except Exception as e:
                    print(
                        f"Error updating point {getattr(obj, 'objectName', 'unknown')}: {e}")

            # Only log if we actually updated something, to reduce console spam
            if update_count > 0:
                print(
                    f"Updated {update_count} BACnet points for {self.name}")

        except Exception as e:
            print(f"Error updating BACnet device: {e}")

        # Add a small delay to avoid overwhelming the BACnet stack
        await asyncio.sleep(0.05)

    def create_bacpypes3_device(self, device_id=None, device_name=None,
<<<<<<< HEAD
                                ip_address="0.0.0.0/24"):
=======
                                network_interface_name="vlan", mac_address="0x01"):
>>>>>>> ee7d6450
        """
        Create a BACpypes3 device representation of this VAV box.

        Args:
            device_id: BACnet device ID (defaults to a hash of the VAV name)
            device_name: BACnet device name (defaults to VAV name)
<<<<<<< HEAD
            ip_address: IP address with CIDR notation (e.g., "172.26.0.20/16")

=======
            network_interface_name: Name of the virtual network to connect to. This name
                                    must match an existing VirtualNetwork instance.
            mac_address: MAC address for this device on the virtual network
>>>>>>> ee7d6450
        Returns:
            BACpypes3 Application object
        """
        # Set default device ID and name if not provided
        if device_id is None:
            # Generate a hash from the name
            device_id = hash(self.name) % 4000000 + 1000  # Ensure positive ID

        if device_name is None:
            device_name = f"VAV-{self.name}"

        print(f"Creating {device_name} with ID {device_id} on IP {ip_address}")

        # Create JSON-compatible configuration list for the application
        # Using IPv4 network type for actual BACnet/IP communication
        app_config = [
            # Device Object
            {
                "apdu-segment-timeout": 1000,
                "apdu-timeout": 3000,
                "application-software-version": "1.0",
                "database-revision": 1,
                "firmware-revision": "N/A",
                "max-apdu-length-accepted": 1024,
                "model-name": "VAV-Simulator",
                "number-of-apdu-retries": 3,
                "object-identifier": f"device,{device_id}",
                "object-name": device_name,
                "object-type": "device",
                "protocol-revision": 22,
                "protocol-version": 1,
                "segmentation-supported": "segmented-both",
                "system-status": "operational",
                "vendor-identifier": 999,
                "vendor-name": "ACEHVACNetwork",
                "description": f"Simulated VAV Box - {self.name}"
            },
            # Network Port for IPv4
            {
                "changes-pending": False,
                "ip-address": ip_address.split('/')[0],  # Extract IP without CIDR
                "ip-subnet-mask": "255.255.0.0",  # For /16 subnet
                "ip-default-gateway": "172.26.0.1",
                "bacnet-ip-mode": "normal",  # Normal BACnet/IP mode
                "bacnet-ip-udp-port": 47808,
                "network-type": "ipv4",
                "object-identifier": "network-port,1",
                "object-name": "BACnet-IP-Port",
                "object-type": "network-port",
                "out-of-service": False,
                "protocol-level": "bacnet-application",
                "reliability": "no-fault-detected"
            },
        ]

        try:
            # Create the application using from_json method.
            # It's assumed that if a VirtualNetwork with the specified
            # network_interface_name exists, Application.from_json will use it.
            app = Application.from_json(app_config)
            if app and device_name: # Ensure app was created and device_name is available
                setattr(app, 'name', device_name) # Set the name attribute for VirtualNetwork.add_node
        except Exception as e:
            print(f"Error creating BACnet device: {e}")
            print(traceback.format_exc())
            return None

        # Add data points to the application config
        point_id = 3  # Start at ID 3 since 1 and 2 are used by device and network-port

        # Get current values
        process_vars = self.get_process_variables()
        metadata = self.get_process_variables_metadata()

        # Create and add objects for each variable
        for point_name, point_meta in metadata.items():
            # Skip complex types
            if point_meta["type"] not in (float, int, bool, str):
                continue
            if point_name in ("name", "location", "timezone"):
                continue
            # print(f"Adding {point_name} ({point_meta['label']})")

            # Get current value
            value = process_vars.get(point_name)
            if value is None:
                continue

            # Create appropriate object config based on type
            if point_meta["type"] in (float, int):
                # Get units
                units = "no-units"
                if "unit" in point_meta:
                    # Direct unit conversion
                    unit_text = point_meta["unit"]
                    if unit_text in ("°F", "degF"):
                        units = "degrees-fahrenheit"
                    elif unit_text in ("CFM", "ft³/min"):
                        units = "cubic-feet-per-minute"
                    elif unit_text == "fraction":
                        units = "percent"
                    elif unit_text == "sq ft":
                        units = "square-feet"
                    elif unit_text == "cu ft":
                        units = "cubic-feet"

                # Create analog value object

                point_obj = AnalogValueObject(objectIdentifier=f"analog-value,{point_id}",
                                              objectName=point_name,
                                              description=point_meta["label"],
                                              presentValue=float(value),
                                              units=units
                                              )

            elif point_meta["type"] == bool:
                # Create binary value object
                point_obj = BinaryValueObject(objectIdentifier=f"binary-value,{point_id}",
                                              objectName=point_name,
                                              description=point_meta["label"],
                                              presentValue=bool(value)
                                              )
            elif point_meta["type"] == str and "options" in point_meta:
                point_obj = MultiStateValueObject(objectIdentifier=f"multi-state-value,{point_id}",
                                                  objectName=point_name,
                                                  description=point_meta["label"],
                                                  presentValue=point_meta["options"].index(
                                                      value) + 1,
                                                  numberOfStates=len(
                                                      point_meta["options"]),
                                                  stateText=point_meta["options"]
                                                  )
            else:
                point_obj = CharacterStringValueObject(objectIdentifier=f"character-string-value,{point_id}",
                                                       objectName=point_name,
                                                       description=point_meta["label"],
                                                       presentValue=str(value)
                                                       )
            app.add_object(point_obj)
            point_id += 1

        # Store a reference to the VAV box in the app for updates
        app.sim_device = self
        self.app = app

        # In BACpypes3, the Application is already running when created
        # No explicit startup() call needed

        # Return the application
        return app<|MERGE_RESOLUTION|>--- conflicted
+++ resolved
@@ -115,25 +115,22 @@
         await asyncio.sleep(0.05)
 
     def create_bacpypes3_device(self, device_id=None, device_name=None,
-<<<<<<< HEAD
-                                ip_address="0.0.0.0/24"):
-=======
-                                network_interface_name="vlan", mac_address="0x01"):
->>>>>>> ee7d6450
+                                ip_address=None,
+                                network_interface_name=None, mac_address=None):
         """
         Create a BACpypes3 device representation of this VAV box.
+
+        Supports two modes:
+        1. IPv4 BACnet/IP mode: Provide ip_address for real network communication
+        2. Virtual Network mode: Provide network_interface_name and mac_address for testing
 
         Args:
             device_id: BACnet device ID (defaults to a hash of the VAV name)
             device_name: BACnet device name (defaults to VAV name)
-<<<<<<< HEAD
-            ip_address: IP address with CIDR notation (e.g., "172.26.0.20/16")
-
-=======
-            network_interface_name: Name of the virtual network to connect to. This name
-                                    must match an existing VirtualNetwork instance.
-            mac_address: MAC address for this device on the virtual network
->>>>>>> ee7d6450
+            ip_address: IP address with CIDR notation (e.g., "172.26.0.20/16") for BACnet/IP mode
+            network_interface_name: Name of the virtual network for testing mode
+            mac_address: MAC address for virtual network testing mode
+
         Returns:
             BACpypes3 Application object
         """
@@ -145,10 +142,22 @@
         if device_name is None:
             device_name = f"VAV-{self.name}"
 
-        print(f"Creating {device_name} with ID {device_id} on IP {ip_address}")
+        # Determine which mode to use
+        use_ip_mode = ip_address is not None
+        use_vlan_mode = network_interface_name is not None
+
+        if use_ip_mode:
+            print(f"Creating {device_name} with ID {device_id} on IP {ip_address}")
+        elif use_vlan_mode:
+            print(f"Creating {device_name} with ID {device_id} on VLAN {network_interface_name}")
+        else:
+            # Default to VLAN mode for backwards compatibility with tests
+            network_interface_name = "vlan"
+            mac_address = "0x01" if mac_address is None else mac_address
+            use_vlan_mode = True
+            print(f"Creating {device_name} with ID {device_id} on default VLAN")
 
         # Create JSON-compatible configuration list for the application
-        # Using IPv4 network type for actual BACnet/IP communication
         app_config = [
             # Device Object
             {
@@ -170,9 +179,13 @@
                 "vendor-identifier": 999,
                 "vendor-name": "ACEHVACNetwork",
                 "description": f"Simulated VAV Box - {self.name}"
-            },
-            # Network Port for IPv4
-            {
+            }
+        ]
+
+        # Add network port configuration based on mode
+        if use_ip_mode:
+            # IPv4 BACnet/IP mode for real network communication
+            app_config.append({
                 "changes-pending": False,
                 "ip-address": ip_address.split('/')[0],  # Extract IP without CIDR
                 "ip-subnet-mask": "255.255.0.0",  # For /16 subnet
@@ -186,16 +199,19 @@
                 "out-of-service": False,
                 "protocol-level": "bacnet-application",
                 "reliability": "no-fault-detected"
-            },
-        ]
+            })
 
         try:
-            # Create the application using from_json method.
-            # It's assumed that if a VirtualNetwork with the specified
-            # network_interface_name exists, Application.from_json will use it.
-            app = Application.from_json(app_config)
-            if app and device_name: # Ensure app was created and device_name is available
-                setattr(app, 'name', device_name) # Set the name attribute for VirtualNetwork.add_node
+            # Create the application using from_json method
+            if use_vlan_mode:
+                # Virtual network mode - let BACpypes3 connect to existing VLAN
+                app = Application.from_json(app_config, network_interface_name=network_interface_name)
+            else:
+                # IPv4 mode - configuration includes network port
+                app = Application.from_json(app_config)
+
+            if app and device_name:
+                setattr(app, 'name', device_name)
         except Exception as e:
             print(f"Error creating BACnet device: {e}")
             print(traceback.format_exc())
